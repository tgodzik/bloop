--- conflicted
+++ resolved
@@ -234,15 +234,9 @@
       name = name,
       baseDirectory = AbsolutePath(baseDirectory),
       dependencies = dependencies.toList,
-<<<<<<< HEAD
-      scalaInstance = scalaInstance,
-      rawClasspath = classpath.toArray,
-      compileSetup = Config.CompileSetup.empty.copy(order = compileOrder),
-=======
       scalaInstance = Some(scalaInstance),
       rawClasspath = classpath,
-      classpathOptions = ClasspathOptionsUtil.boot(),
->>>>>>> f535750d
+      compileSetup = Config.CompileSetup.empty.copy(order = compileOrder),
       classesDir = AbsolutePath(target),
       scalacOptions = Nil,
       javacOptions = Nil,
