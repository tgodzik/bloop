--- conflicted
+++ resolved
@@ -39,13 +39,8 @@
   val xxHashVersion = "1.3.0"
   val ztVersion = "1.16"
   val difflibVersion = "1.3.0"
-<<<<<<< HEAD
   val braveVersion = "5.17.1"
-  val zipkinSenderVersion = "2.17.1"
-=======
-  val braveVersion = "5.17.0"
   val zipkinSenderVersion = "2.17.2"
->>>>>>> 623b2fd2
   val jnaVersion = "5.14.0"
   val asmVersion = "9.6"
   val snailgunVersion = "0.4.0"
